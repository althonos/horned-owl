use crate::model::{Build, ForIRI, IRI};

use std::path::{Path, PathBuf};

#[cfg(feature = "remote")]
use ureq;

// fn from_dir_bufread<R: BufRead>(dir: PathBuf, iri:&String) -> R {
//     // Split the string from the last / (rsplit)
//     // File in same directory exists?
//     // Read it!
// }

/// Return a `PathBuf` for the given IRI
///
/// # Examples
/// ```
/// # use horned_owl::model::*;
/// # use horned_owl::resolve::*;
/// let b = Build::new_rc();

/// let doc_iri = b.iri("file://base_dir/and.owl");

/// let path_buf = file_iri_to_pathbuf(&doc_iri);
/// assert_eq!(path_buf.to_str().unwrap(), "base_dir/and.owl");
/// ```
#[deprecated(since="1.0.0", note="please use `as_local_path_buffer` instead")]
pub fn file_iri_to_pathbuf<A: ForIRI>(iri: &IRI<A>) -> PathBuf {
    Path::new(iri.split_at(7).1).into()
}

/// Return an `IRI` for the given `PathBuf`
///
/// # Examples
/// ```
/// # use horned_owl::model::*;
/// # use horned_owl::resolve::*;
/// # use std::path::Path;
/// let b = Build::new_rc();

/// let target_iri = b.iri("file://base_dir/and.owl");

/// let path = Path::new("base_dir/and.owl");
/// let source_iri = path_to_file_iri(&b, &path);
/// assert_eq!(source_iri.as_ref(), "file://base_dir/and.owl");
/// ```
pub fn path_to_file_iri<A: ForIRI>(b: &Build<A>, pb: &Path) -> IRI<A> {
    pb.to_str()
    .map(|path_str| b.iri(format!("file://{path_str}")))
    .expect("path should contain valid Unicode")
}

/// Returns `Some(path_buf)` if the input corresponds to a file IRI.
///
/// # Examples
/// ```
/// # use horned_owl::model::*;
/// # use horned_owl::resolve::*;
/// let b = Build::new_rc();

/// let doc_iri = b.iri("file://base_dir/and.owl");
/// let path_buf = as_local_path_buffer(&doc_iri);

/// assert!(path_buf.is_some());
/// assert_eq!(path_buf.unwrap().to_str().unwrap(), "base_dir/and.owl");
/// ```
pub fn as_local_path_buffer<A: ForIRI>(iri: &IRI<A>) -> Option<PathBuf> {
    iri.strip_prefix("file://")
        .map(|path_str| Path::new(path_str).into())
}

/// Assuming that doc_iri is a local file IRI, return a new IRI for
/// that is the local equivalent of `iri`.
///
/// # Examples
/// ```
/// # use horned_owl::model::*;
/// # use horned_owl::resolve::*;
/// let b = Build::new_rc();

/// let doc_iri = b.iri("file://base_dir/and.owl");
/// let iri = b.iri("http://www.example.com/or.owl");

/// let local = b.iri("file://base_dir/or.owl");

/// assert_eq!(localize_iri(&iri, &doc_iri), local);
/// ```
pub fn localize_iri<A: ForIRI>(iri: &IRI<A>, doc_iri: &IRI<A>) -> IRI<A> {
    let b = Build::new();
    let (_, term_iri) = iri.split_at(iri.rfind('/').unwrap() + 1);

    b.iri(if let Some(index) = doc_iri.rfind('/') {
        format!("{}/{}", doc_iri.split_at(index).0, term_iri)
    } else {
        format!("./{}", term_iri)
    })
}

// Return the ontology as a string from `iri` unless we think that it
// is local to doc_iri
pub fn resolve_iri<A: ForIRI>(iri: &IRI<A>, doc_iri: Option<&IRI<A>>) -> Result<(IRI<A>, String), HornedError> {
    let local = if let Some(doc_iri) = doc_iri {
        localize_iri(iri, doc_iri)
    } else {
        iri.clone()
    };

    if let Some(mut path) = as_local_path_buffer(&local) {
        
        let file_exists = path.try_exists()?;
        
        if file_exists {
            let result = ::std::fs::read_to_string(path)?;
            Ok((local, result))
        } else if let Some(doc_iri) = doc_iri {
            let doc_ext = doc_iri.split_once('.')
                .map(|(_, ext)| ext)
                .unwrap_or("");
            path.set_extension(doc_ext);

            let doc_file_exists = path.try_exists()?;
            if doc_file_exists {
                let result = ::std::fs::read_to_string(path)?;
                Ok((local, result))
            } else {
                Err(HornedError::IOError(std::io::Error::from(std::io::ErrorKind::NotFound)))
            }
        } else {
            Err(HornedError::IOError(std::io::Error::from(std::io::ErrorKind::NotFound)))
        }
<<<<<<< HEAD
        todo!(
            "resolve_iri doesn't have error handling: {:?} {:?}",
            iri,
            doc_iri
        );
=======
    } else {
        Ok((local, strict_resolve_iri(iri).unwrap()))
>>>>>>> 9af1929a
    }
    // if is_file_iri(&local) {
    //     let mut path = file_iri_to_pathbuf(&local);
    //     if path.as_path().exists() {
    //         return Ok((local, ::std::fs::read_to_string(path).unwrap()));
    //     }

    //     if let Some(doc_iri) = doc_iri {
    //         let doc_ext = doc_iri.split_once('.').unwrap();
    //         path.set_extension(doc_ext.1);
    //         if path.exists() {
    //             return Ok((local, ::std::fs::read_to_string(path).unwrap()));
    //         }
    //     }
    //     todo!("resolve_iri doesn't have error handling: {:?} {:?}", iri, doc_iri);
    // }
}

// Return the ontology as Vec<u8> from `iri`.
#[cfg(feature = "remote")]
use crate::error::HornedError;
pub fn strict_resolve_iri<A: ForIRI>(iri: &IRI<A>) -> Result<String, HornedError> {
    // let s: String = iri.into();
    ureq::get(iri).call()?
        .into_string()
        .map_err(|e| e.into())
}

// pub fn resolve_iri_as_bytes<A: ForIRI>(iri: &IRI<A>) -> Result<Vec<u8>, HornedError> {
//     // let s: String = iri.into();
//     let response = ureq::get(iri).call()?;
//     let len: Option<usize> = response.header("Content-Length").map(|len| len.parse().unwrap());

//     let mut bytes: Vec<u8> = if let Some(cap) = len {
//         Vec::with_capacity(cap)
//     } else {
//         Vec::new()
//     };
    
//     response.into_reader()
//         .read_to_end(&mut bytes)?;

//     Ok(bytes)
// }

#[cfg(not(feature = "remote"))]
pub fn strict_resolve_iri<A: ForIRI>(_iri: &IRI<A>) -> String {
    todo!("fail")
}

#[cfg(test)]
mod test {

    use super::*;
    use crate::model::Build;

    #[test]
    fn localize() {
        let b = Build::new_rc();

        let doc_iri = b.iri("file://base_dir/and.owl");

        let iri = b.iri("http://www.example.com/or.owl");

        let local = b.iri("file://base_dir/or.owl");

        assert_eq!(localize_iri(&iri, &doc_iri), local);
    }

    #[test]
    fn simple_iri() {
        let _dir_path_buf = PathBuf::from(file!());
        let b = Build::new_rc();
        let i: IRI<_> = b.iri("http://www.example.com");

        assert!(strict_resolve_iri(&i).is_ok());
    }

    #[test]
    fn test_resolve_iri() {
        let b = Build::new_rc();
        let i: IRI<_> = b.iri("http://www.example.com/bikepath.md");
        let doc_iri = b.iri("file://cargo.toml");

        let bikepath_str = ::std::fs::read_to_string("bikepath.md").unwrap();
        let (_, iri_str) = resolve_iri(&i, Some(&doc_iri)).unwrap();
        assert_eq!(bikepath_str, iri_str);
    }
}<|MERGE_RESOLUTION|>--- conflicted
+++ resolved
@@ -24,7 +24,7 @@
 /// let path_buf = file_iri_to_pathbuf(&doc_iri);
 /// assert_eq!(path_buf.to_str().unwrap(), "base_dir/and.owl");
 /// ```
-#[deprecated(since="1.0.0", note="please use `as_local_path_buffer` instead")]
+#[deprecated(since = "1.0.0", note = "please use `as_local_path_buffer` instead")]
 pub fn file_iri_to_pathbuf<A: ForIRI>(iri: &IRI<A>) -> PathBuf {
     Path::new(iri.split_at(7).1).into()
 }
@@ -46,8 +46,8 @@
 /// ```
 pub fn path_to_file_iri<A: ForIRI>(b: &Build<A>, pb: &Path) -> IRI<A> {
     pb.to_str()
-    .map(|path_str| b.iri(format!("file://{path_str}")))
-    .expect("path should contain valid Unicode")
+        .map(|path_str| b.iri(format!("file://{path_str}")))
+        .expect("path should contain valid Unicode")
 }
 
 /// Returns `Some(path_buf)` if the input corresponds to a file IRI.
@@ -98,7 +98,10 @@
 
 // Return the ontology as a string from `iri` unless we think that it
 // is local to doc_iri
-pub fn resolve_iri<A: ForIRI>(iri: &IRI<A>, doc_iri: Option<&IRI<A>>) -> Result<(IRI<A>, String), HornedError> {
+pub fn resolve_iri<A: ForIRI>(
+    iri: &IRI<A>,
+    doc_iri: Option<&IRI<A>>,
+) -> Result<(IRI<A>, String), HornedError> {
     let local = if let Some(doc_iri) = doc_iri {
         localize_iri(iri, doc_iri)
     } else {
@@ -106,16 +109,13 @@
     };
 
     if let Some(mut path) = as_local_path_buffer(&local) {
-        
         let file_exists = path.try_exists()?;
-        
+
         if file_exists {
             let result = ::std::fs::read_to_string(path)?;
             Ok((local, result))
         } else if let Some(doc_iri) = doc_iri {
-            let doc_ext = doc_iri.split_once('.')
-                .map(|(_, ext)| ext)
-                .unwrap_or("");
+            let doc_ext = doc_iri.split_once('.').map(|(_, ext)| ext).unwrap_or("");
             path.set_extension(doc_ext);
 
             let doc_file_exists = path.try_exists()?;
@@ -123,21 +123,17 @@
                 let result = ::std::fs::read_to_string(path)?;
                 Ok((local, result))
             } else {
-                Err(HornedError::IOError(std::io::Error::from(std::io::ErrorKind::NotFound)))
+                Err(HornedError::IOError(std::io::Error::from(
+                    std::io::ErrorKind::NotFound,
+                )))
             }
         } else {
-            Err(HornedError::IOError(std::io::Error::from(std::io::ErrorKind::NotFound)))
+            Err(HornedError::IOError(std::io::Error::from(
+                std::io::ErrorKind::NotFound,
+            )))
         }
-<<<<<<< HEAD
-        todo!(
-            "resolve_iri doesn't have error handling: {:?} {:?}",
-            iri,
-            doc_iri
-        );
-=======
     } else {
         Ok((local, strict_resolve_iri(iri).unwrap()))
->>>>>>> 9af1929a
     }
     // if is_file_iri(&local) {
     //     let mut path = file_iri_to_pathbuf(&local);
@@ -161,9 +157,7 @@
 use crate::error::HornedError;
 pub fn strict_resolve_iri<A: ForIRI>(iri: &IRI<A>) -> Result<String, HornedError> {
     // let s: String = iri.into();
-    ureq::get(iri).call()?
-        .into_string()
-        .map_err(|e| e.into())
+    ureq::get(iri).call()?.into_string().map_err(|e| e.into())
 }
 
 // pub fn resolve_iri_as_bytes<A: ForIRI>(iri: &IRI<A>) -> Result<Vec<u8>, HornedError> {
@@ -176,7 +170,7 @@
 //     } else {
 //         Vec::new()
 //     };
-    
+
 //     response.into_reader()
 //         .read_to_end(&mut bytes)?;
 
